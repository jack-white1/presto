// Jack White 2023, jack.white@eng.ox.ac.uk

// This program reads in a .fft file produced by PRESTO realfft
// and computes the boxcar filter candidates for a range of boxcar widths, 1 to zmax (default 1200)
// The number of candidates per boxcar is set by the user, default 10

// The output is a text/binary file called INPUTFILENAME.bctxtcand (or .bccand for binary) with the following columns:
// sigma,power,period_ms,frequency,frequency_index,fdot,boxcar_width,acceleration

#include <stdio.h>
#include <stdlib.h>
#include <math.h>
#include <string.h>
#include <time.h>
#include <omp.h>
#include "accel.h"
//#include <immintrin.h> // for AVX
//#include <avx2intrin.h> // for AVX2


#define SPEED_OF_LIGHT 299792458.0

// ANSI Color Codes
#define RESET   "\033[0m"
#define BLACK   "\033[30m"
#define RED     "\033[31m"
#define GREEN   "\033[32m"
#define YELLOW  "\033[33m"
#define BLUE    "\033[34m"
#define MAGENTA "\033[35m"
#define CYAN    "\033[36m"
#define WHITE   "\033[37m"


typedef struct {
    double sigma;
    float power;
    long index;
    int z;
} cache_optimised_candidate;

int compare_cache_optimised_candidates_power(const void *a, const void *b) {
    cache_optimised_candidate *candidateA = (cache_optimised_candidate *)a;
    cache_optimised_candidate *candidateB = (cache_optimised_candidate *)b;
    if(candidateA->power > candidateB->power) return -1; // for descending order
    if(candidateA->power < candidateB->power) return 1;
    return 0;
}

int compare_cache_optimised_candidates_sigma(const void *a, const void *b) {
    cache_optimised_candidate *candidateA = (cache_optimised_candidate *)a;
    cache_optimised_candidate *candidateB = (cache_optimised_candidate *)b;
    if(candidateA->sigma > candidateB->sigma) return -1; // for descending order
    if(candidateA->sigma < candidateB->sigma) return 1;
    return 0;
}

float fdot_from_boxcar_width(int boxcar_width, float observation_time_seconds){
    return boxcar_width / (observation_time_seconds*observation_time_seconds);
}

float acceleration_from_fdot(float fdot, float frequency){
    return fdot * SPEED_OF_LIGHT / frequency;
}

float frequency_from_observation_time_seconds(float observation_time_seconds, int frequency_index){
    return frequency_index / observation_time_seconds;
}

float period_ms_from_frequency(float frequency){
    return 1000.0 / frequency;
}

// function to compare floats for qsort
int compare_floats_median(const void *a, const void *b) {
    float arg1 = *(const float*)a;
    float arg2 = *(const float*)b;

    if(arg1 < arg2) return -1;
    if(arg1 > arg2) return 1;
    return 0;
}

void normalize_block(float* block, size_t block_size) {
    if (block_size == 0) return;

    // Compute the median
    float* sorted_block = (float*) malloc(sizeof(float) * block_size);
    memcpy(sorted_block, block, sizeof(float) * block_size);
    qsort(sorted_block, block_size, sizeof(float), compare_floats_median);

    float median;
    if (block_size % 2 == 0) {
        median = (sorted_block[block_size/2 - 1] + sorted_block[block_size/2]) / 2.0f;
    } else {
        median = sorted_block[block_size/2];
    }

    // Compute the MAD
    for (size_t i = 0; i < block_size; i++) {
        sorted_block[i] = fabs(sorted_block[i] - median);
    }
    qsort(sorted_block, block_size, sizeof(float), compare_floats_median);

    float mad = block_size % 2 == 0 ?
                (sorted_block[block_size/2 - 1] + sorted_block[block_size/2]) / 2.0f :
                sorted_block[block_size/2];

    free(sorted_block);

    // scale the mad by the constant scale factor k
    float k = 1.4826f; // 1.4826 is the scale factor to convert mad to std dev for a normal distribution https://en.wikipedia.org/wiki/Median_absolute_deviation
    mad *= k;

    // Normalize the block
    if (mad != 0) {
        for (size_t i = 0; i < block_size; i++) {
            block[i] = (block[i] - median) / mad;
        }
    }

}

float* compute_magnitude_block_normalization_mad(const char *filepath, int *magnitude_size, int ncpus, int max_boxcar_width) {
    // begin timer for reading input file
    double start = omp_get_wtime();
    size_t block_size = max_boxcar_width * 30; // needs to be much larger than max boxcar width

    //printf("Reading file: %s\n", filepath);

    FILE *f = fopen(filepath, "rb");
    if (f == NULL) {
        perror("Error opening file");
        return NULL;
    }

    // Determine the size of the file
    fseek(f, 0, SEEK_END);
    long filesize = ftell(f);
    fseek(f, 0, SEEK_SET);

    size_t num_floats = filesize / sizeof(float);

    // Allocate memory for the data
    float* data = (float*) malloc(sizeof(float) * num_floats);
    if(data == NULL) {
        printf("Memory allocation failed\n");
        fclose(f);
        return NULL;
    }
    
    size_t n = fread(data, sizeof(float), num_floats, f);
    if (n % 2 != 0) {
        printf("Data file does not contain an even number of floats\n");
        fclose(f);
        free(data);
        return NULL;
    }

    size_t size = n / 2;
    float* magnitude = (float*) malloc(sizeof(float) * size);
    if(magnitude == NULL) {
        printf("Memory allocation failed\n");
        free(data);
        return NULL;
    }

    double end = omp_get_wtime();
    double time_spent = end - start;
    printf("Reading the data took      %f seconds (single-threaded)\n", time_spent);

    start = omp_get_wtime();

    #pragma omp parallel for
    // Perform block normalization
    for (size_t block_start = 0; block_start < size; block_start += block_size) {
        size_t block_end = block_start + block_size < size ? block_start + block_size : size;
        size_t current_block_size = block_end - block_start;

        // Separate the real and imaginary parts
        float* real_block = (float*) malloc(sizeof(float) * current_block_size);
        float* imag_block = (float*) malloc(sizeof(float) * current_block_size);

        if (real_block == NULL || imag_block == NULL) {
            printf("Memory allocation failed for real_block or imag_block\n");
            free(real_block);
            free(imag_block);
        }

        for (size_t i = 0; i < current_block_size; i++) {
            real_block[i] = data[2 * (block_start + i)];
            imag_block[i] = data[2 * (block_start + i) + 1];
        }

        // Normalize real and imaginary parts independently
        normalize_block(real_block, current_block_size);
        normalize_block(imag_block, current_block_size);

        // Recompute the magnitudes after normalization
        for (size_t i = block_start; i < block_end; i++) {
            magnitude[i] = real_block[i - block_start] * real_block[i - block_start] +
                        imag_block[i - block_start] * imag_block[i - block_start];
        }

        free(real_block);
        free(imag_block);
    }

    magnitude[0] = 0.0f; // set DC component of magnitude spectrum to 0

    fclose(f);
    free(data);

    *magnitude_size = (int) size;

    end = omp_get_wtime();
    time_spent = end - start;
    printf("Normalizing the data took  %f seconds (%d threads)\n", time_spent, ncpus);
    return magnitude;
}

void recursive_boxcar_filter_cache_optimised(float* magnitudes_array, int magnitudes_array_length, \
                                int max_boxcar_width, const char *filename, int candidates_per_boxcar, \
                                float observation_time_seconds, float sigma_threshold, int z_step, \
                                int block_width, int ncpus) {

    // Extract file name without extension
    char *base_name = strdup(filename);
    char *dot = strrchr(base_name, '.');
    if(dot) *dot = '\0';

    // Create new filename
    char text_filename[255];
    snprintf(text_filename, 255, "%s.bctxtcand", base_name);

    FILE *text_candidates_file = fopen(text_filename, "w"); // open the file for writing. Make sure you have write access in this directory.
    if (text_candidates_file == NULL) {
        printf("Could not open file for writing text results.\n");
        return;
    }
    fprintf(text_candidates_file, "sigma, power, period, frequency, rbin, f-dot, z, acceleration\n");

    
    // we want to ignore the DC component, so we start at index 1, by adding 1 to the pointer
    magnitudes_array++;
    magnitudes_array_length--;

    int valid_length = magnitudes_array_length;
    int initial_length = magnitudes_array_length;

    valid_length = magnitudes_array_length;
    double num_independent_trials = ((double)max_boxcar_width)*((double)initial_length)/6.95; // 6.95 from eqn 6 in Anderson & Ransom 2018

    int zmax = max_boxcar_width;

    int num_blocks = (valid_length + block_width - 1) / block_width;

    cache_optimised_candidate* candidates = (cache_optimised_candidate*) malloc(sizeof(cache_optimised_candidate) *  num_blocks * zmax);
    //memset cache_optimised_candidates to zero
    memset(candidates, 0, sizeof(cache_optimised_candidate) * num_blocks * zmax);
    

    // begin timer for boxcar filtering
    double start = omp_get_wtime();

    #pragma omp parallel for
    for (int block_index = 0; block_index < num_blocks; block_index++) {
        float* lookup_array = (float*) malloc(sizeof(float) * (block_width + zmax));
        float* sum_array = (float*) malloc(sizeof(float) * block_width);

        // memset lookup array and sum array to zero
        memset(lookup_array, 0, sizeof(float) * (block_width + zmax));
        memset(sum_array, 0, sizeof(float) * block_width);

        // initialise lookup array
        int num_to_copy = block_width + zmax;
        if (block_index * block_width + num_to_copy > valid_length) {
            num_to_copy = valid_length - block_index * block_width;
        }
        memcpy(lookup_array, magnitudes_array + block_index * block_width, sizeof(float) * num_to_copy);

        // initialise sum array
        memcpy(sum_array, lookup_array, sizeof(float) * block_width);

        float local_max_power = -INFINITY;
        long local_max_index = 0;

        // periodicity search the sum array
        for (int i = 0; i < block_width; i++){
            if (sum_array[i] > local_max_power) {
                local_max_power = sum_array[i];
                local_max_index = (long)i + (long)block_index*(long)block_width;
            }
        }

        candidates[block_index*zmax].power = local_max_power;
        candidates[block_index*zmax].index = local_max_index;
        candidates[block_index*zmax].z = 0;
        
        for (int z = 1; z < zmax; z++){

<<<<<<< HEAD
            
            /*
=======
>>>>>>> 196d4863
            // boxcar filter
            for (int i = 0; i < block_width; i++){
                sum_array[i] += lookup_array[i + z];
            }

            // find max
<<<<<<< HEAD
=======
            //double max_start_time = omp_get_wtime();
>>>>>>> 196d4863
            if (z % z_step == 0){
                local_max_power = -INFINITY;
                local_max_index = 0;
                for (int i = 0; i < block_width; i++){
                    if (sum_array[i] > local_max_power) {
                        local_max_power = sum_array[i];
                        local_max_index = (long)i + (long)block_index*(long)block_width;
                    }
                }
                candidates[num_blocks*z + block_index].power = local_max_power;
                candidates[num_blocks*z + block_index].index = local_max_index;
            }
<<<<<<< HEAD
            */

            

           // boxcar filter using AVX

           
           const int elements_per_reg = 8;  // AVX register has 8 float elements
=======
            //double max_end_time = omp_get_wtime();
            //printf("Max took %f seconds\n", max_end_time - max_start_time);

            

            // boxcar filter using AVX
            /*
            const int elements_per_reg = 8;  // AVX register has 8 float elements
>>>>>>> 196d4863

            for (int i = 0; i < block_width; i+=elements_per_reg){
                _mm256_storeu_ps(&lookup_array[i], _mm256_loadu_ps(&lookup_array[i + z + 8]));
            }

            //find max and its index using AVX2
            if (z % z_step == 0){
                __m256 maxValVec = _mm256_set1_ps(-INFINITY);
                __m256i maxIdxVec = _mm256_setzero_si256(); // Initialized to 0
                

                for (int i = 0; i < block_width; i += elements_per_reg){
                    __m256 data = _mm256_loadu_ps(&sum_array[i]);
                    __m256 mask = _mm256_cmp_ps(data, maxValVec, _CMP_GT_OQ);
                    maxValVec = _mm256_max_ps(maxValVec, data);

                    __m256i idx = _mm256_set_epi32(i+7, i+6, i+5, i+4, i+3, i+2, i+1, i);
                    __m256i masked_idx = _mm256_blendv_epi8(maxIdxVec, idx, _mm256_castps_si256(mask));
                    maxIdxVec = masked_idx;
                }

                float max_vals[elements_per_reg];
                int max_indices[elements_per_reg];
                _mm256_storeu_ps(max_vals, maxValVec);
                _mm256_storeu_si256((__m256i*)max_indices, maxIdxVec);

                local_max_power = max_vals[0];
                local_max_index = max_indices[0];
                for (int i = 1; i < elements_per_reg; i++) {
                    if (max_vals[i] > local_max_power) {
                        local_max_power = max_vals[i];
                        local_max_index = (long)max_indices[i] + (long)block_index*(long)block_width;
                    }
                }

                candidates[num_blocks*z + block_index].power = local_max_power;
                candidates[num_blocks*z + block_index].index = local_max_index;
            }
            */
        }
    }

    // end timer for boxcar filtering
    double end = omp_get_wtime();

    double time_spent = end - start;
    printf("Searching the data took    %f seconds (%d threads)\n", time_spent, ncpus);

    start = omp_get_wtime();

    cache_optimised_candidate* final_output_candidates = (cache_optimised_candidate*) malloc(sizeof(cache_optimised_candidate) *  candidates_per_boxcar * zmax);

    float temp_sigma;
    // extract candidates_per_boxcar candidates from max_array
    //#pragma omp parallel
    for (int z = 0; z < zmax; z+=z_step){
        cache_optimised_candidate* local_candidates = (cache_optimised_candidate*) malloc(sizeof(cache_optimised_candidate) *  num_blocks);
        // extract the row from candidates using memcpy
        memcpy(local_candidates, candidates + z*num_blocks, sizeof(cache_optimised_candidate) * num_blocks);

        // sort the row by descending .power values using qsort
        qsort(local_candidates, num_blocks, sizeof(cache_optimised_candidate), compare_cache_optimised_candidates_power);

        // write the top candidates_per_boxcar candidates to final_output_candidates, if they are above the sigma threshold
        for (int i = 0; i < candidates_per_boxcar; i++){
            temp_sigma = candidate_sigma(local_candidates[i].power*0.5, z, num_independent_trials);
            if (temp_sigma > sigma_threshold){
                final_output_candidates[z*candidates_per_boxcar + i].sigma = temp_sigma;
                final_output_candidates[z*candidates_per_boxcar + i].power = local_candidates[i].power;
                final_output_candidates[z*candidates_per_boxcar + i].index = local_candidates[i].index;
                final_output_candidates[z*candidates_per_boxcar + i].z = z;
            }
        }
    }

    // sort final_output_candidates by descending sigma using qsort
    qsort(final_output_candidates, candidates_per_boxcar * zmax, sizeof(cache_optimised_candidate), compare_cache_optimised_candidates_sigma);

    // dump final_output_candidates to binary file
    char binary_filename[255];
    snprintf(binary_filename, 255, "%s.bccand", base_name);
    FILE *binary_candidates_file = fopen(binary_filename, "wb"); // open the file for writing. Make sure you have write access in this directory.
    if (binary_candidates_file == NULL) {
        printf("Could not open file for writing binary results.\n");
        return;
    }
    fwrite(final_output_candidates, sizeof(cache_optimised_candidate), candidates_per_boxcar * zmax, binary_candidates_file);
    fclose(binary_candidates_file);

    float temp_period_ms;
    float temp_frequency;
    float temp_fdot;
    float temp_acceleration;
    // write final_output_candidates to text file with physical measurements
    for (int i = 0; i < candidates_per_boxcar * zmax; i++){
        if (final_output_candidates[i].sigma > sigma_threshold){
            temp_period_ms = period_ms_from_frequency(frequency_from_observation_time_seconds(observation_time_seconds,final_output_candidates[i].index));
            temp_frequency = frequency_from_observation_time_seconds(observation_time_seconds,final_output_candidates[i].index);
            temp_fdot = fdot_from_boxcar_width(final_output_candidates[i].z, observation_time_seconds);
            temp_acceleration = acceleration_from_fdot(fdot_from_boxcar_width(final_output_candidates[i].z, observation_time_seconds), frequency_from_observation_time_seconds(observation_time_seconds,final_output_candidates[i].index));
            fprintf(text_candidates_file, "%lf,%f,%f,%f,%ld,%f,%d,%f\n", 
                final_output_candidates[i].sigma,
                final_output_candidates[i].power,
                temp_period_ms,
                temp_frequency,
                final_output_candidates[i].index,
                temp_fdot,
                final_output_candidates[i].z,
                temp_acceleration);
        }
    }

    end = omp_get_wtime();
    time_spent = end - start;
    printf("Producing output took      %f seconds (single-threaded)\n", time_spent);

    fclose(text_candidates_file);
    free(base_name);
    free(candidates);
    free(final_output_candidates);

}


const char* pulscan_frame = 
"\n.        *     .     .             .   .   .     .\n"
"      .   .       .      .   +.         + . +        .\n"
"         +            .       .  +   .          .   +    .\n"
"   .      .      .  +     +  .    *   .     .      .   .\n"
"   __________ .     ______    .         +        .    .\n"
" +  ____  __ \\___  ____  /__________________*_______  *\n"
"   * __  /_/ /  / / /_  /__  ___/  ___/  __ \`/_  __ \\   +\n"
"     _  ____// /_/ /_  / _(__  )/ /__ / /_/ /_  / / /   .\n"
" .   /_/     \\__,_/ /_/  /____/ \\___/ \\__,_/ /_/ /_/\n"
"    *    +     .     .     .   +   .     +   .      *   +\n"
"  .         +    .   *   .     +    * .     .      .   .\n"
" .    +       .  .        .    .   *     .     +   .      .\n"
"   .     *     .    *    .    +   .      .      .       .\n"
"J. White, K. Adámek, J. Roy, S. Ransom, W. Armour  2023\n\n";


int main(int argc, char *argv[]) {
    // start overall program timer
    double start_program = omp_get_wtime();

    if (argc < 2) {
        printf("%s\n", pulscan_frame);
        printf("USAGE: %s file [-ncpus int] [-zmax int] [-candidates int] [-tobs float] [-sigma float] [-zstep int] [-block_width int]\n", argv[0]);
        printf("Required arguments:\n");
        printf("\tfile [string]\tThe input file path (.fft file output of PRESTO realfft)\n");
        printf("Optional arguments:\n");
        printf("\t-ncpus [int]\tThe number of OpenMP threads to use (default 1)\n");
        printf("\t-zmax [int]\tThe max boxcar width (default = 200, max = the size of your input data)\n");
        printf("\t-candidates [int]\tThe number of candidates per boxcar (default = 10), total candidates in output will be < zmax * candidates\n");
        printf("\t-tobs [float]\tThe observation time (default = 0.0), this must be specified if you want accurate frequency/acceleration values\n");
        printf("\t-sigma [float]\tThe sigma threshold (default = 1.0), candidates with sigma below this value will not be written to the output files\n");
        printf("\t-zstep [int]\tThe step size in z (default = 2).\n");
        printf("\t-block_width\t The block width to use for the cache optimised version of the search algorithm (default = 40000)\n");
        return 1;
    }

    // Get the number of candidates per boxcar from the command line arguments
    // If not provided, default to 10
    int candidates_per_boxcar = 10;
    for (int i = 1; i < argc; ++i) {
        if (strcmp(argv[i], "-candidates") == 0 && i+1 < argc) {
            candidates_per_boxcar = atoi(argv[i+1]);
        }
    }

    // Get the number of OpenMP threads from the command line arguments
    // If not provided, default to 1
    int ncpus = 1;
    for (int i = 1; i < argc; ++i) {
        if (strcmp(argv[i], "-ncpus") == 0 && i+1 < argc) {
            ncpus = atoi(argv[i+1]);
        }
    }

    // Get the max_boxcar_width from the command line arguments
    // If not provided, default to 200
    int max_boxcar_width = 200;
    for (int i = 1; i < argc; ++i) {
        if (strcmp(argv[i], "-zmax") == 0 && i+1 < argc) {
            max_boxcar_width = atoi(argv[i+1]);
        }
    }

    // Get the observation time from the command line arguments
    // If not provided, default to 0.0
    float observation_time_seconds = 0.0f;
    for (int i = 1; i < argc; ++i) {
        if (strcmp(argv[i], "-tobs") == 0 && i+1 < argc) {
            observation_time_seconds = atof(argv[i+1]);
        }
    }

    if (observation_time_seconds == 0.0f) {
        printf("WARNING: No observation time provided, frequency and acceleration values will be inaccurate.\n");
        printf("[Optional] Please specify an observation time with the -tobs flag, e.g. -tobs 600.0\n");
    }

    // Get the sigma threshold value from the command line arguments
    // If not provided, default to 1.0
    float sigma_threshold = 0.0f;
    for (int i = 1; i < argc; ++i) {
        if (strcmp(argv[i], "-sigma") == 0 && i+1 < argc) {
            sigma_threshold = atof(argv[i+1]);
        }
    }

    // Get the z step size from the command line arguments
    // If not provided, default to 2
    int z_step = 2;
    for (int i = 1; i < argc; ++i) {
        if (strcmp(argv[i], "-zstep") == 0 && i+1 < argc) {
            z_step = atoi(argv[i+1]);
        }
    }

    // Get the block width from the command line arguments
    // If not provided, default to 10000
    int block_width = 40000;
    for (int i = 1; i < argc; ++i) {
        if (strcmp(argv[i], "-block_width") == 0 && i+1 < argc) {
            block_width = atoi(argv[i+1]);
        }
    }

    omp_set_num_threads(ncpus);


    int magnitude_array_size;
    float* magnitudes = compute_magnitude_block_normalization_mad(argv[1], &magnitude_array_size, ncpus, max_boxcar_width);

    if(magnitudes == NULL) {
        printf("Failed to compute magnitudes.\n");
        return 1;
    }


    recursive_boxcar_filter_cache_optimised(magnitudes, 
            magnitude_array_size, 
            max_boxcar_width, 
            argv[1], 
            candidates_per_boxcar, 
            observation_time_seconds, 
            sigma_threshold,
            z_step,
            block_width,
            ncpus);

    free(magnitudes);

    // end overall program timer
    double end_program = omp_get_wtime();
    double time_spent_program = end_program - start_program;
    printf("--------------------------------------------\nTotal time spent was       " GREEN "%f seconds" RESET "\n", time_spent_program);
    return 0;
}<|MERGE_RESOLUTION|>--- conflicted
+++ resolved
@@ -299,21 +299,15 @@
         
         for (int z = 1; z < zmax; z++){
 
-<<<<<<< HEAD
-            
             /*
-=======
->>>>>>> 196d4863
+
             // boxcar filter
             for (int i = 0; i < block_width; i++){
                 sum_array[i] += lookup_array[i + z];
             }
 
             // find max
-<<<<<<< HEAD
-=======
-            //double max_start_time = omp_get_wtime();
->>>>>>> 196d4863
+            double max_start_time = omp_get_wtime();
             if (z % z_step == 0){
                 local_max_power = -INFINITY;
                 local_max_index = 0;
@@ -326,25 +320,13 @@
                 candidates[num_blocks*z + block_index].power = local_max_power;
                 candidates[num_blocks*z + block_index].index = local_max_index;
             }
-<<<<<<< HEAD
+            double max_end_time = omp_get_wtime();
+            printf("Max took %f seconds\n", max_end_time - max_start_time);
+
             */
 
-            
-
            // boxcar filter using AVX
-
-           
            const int elements_per_reg = 8;  // AVX register has 8 float elements
-=======
-            //double max_end_time = omp_get_wtime();
-            //printf("Max took %f seconds\n", max_end_time - max_start_time);
-
-            
-
-            // boxcar filter using AVX
-            /*
-            const int elements_per_reg = 8;  // AVX register has 8 float elements
->>>>>>> 196d4863
 
             for (int i = 0; i < block_width; i+=elements_per_reg){
                 _mm256_storeu_ps(&lookup_array[i], _mm256_loadu_ps(&lookup_array[i + z + 8]));
